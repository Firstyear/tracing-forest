--- conflicted
+++ resolved
@@ -260,11 +260,8 @@
 //! * `tokio`: Enables [`worker_task`] and [`capture`].
 //! * `serde`: Enables log trees to be serialized, which is [useful for formatting][serde_fmt].
 //! * `env-filter`: Re-exports [`EnvFilter`] from the [`util`] module.
-<<<<<<< HEAD
 //!
 //! By default, only `smallvec` in enabled.
-=======
->>>>>>> 37207d28
 //!
 //! [`Uuid`]: uuid::Uuid
 //! [serde_fmt]: crate::printer::Formatter#examples
@@ -304,12 +301,6 @@
     pub use layer::id::id;
 }
 
-<<<<<<< HEAD
-=======
-mod sealed {
-    pub trait Sealed {}
-}
->>>>>>> 37207d28
 /// Bring traits from this crate, `tracing`, and `tracing_subscriber` into scope
 /// anonymously.
 pub mod traits {
@@ -331,4 +322,4 @@
     #[cfg(feature = "env-filter")]
     #[doc(no_inline)]
     pub use tracing_subscriber::EnvFilter;
-}+}
